--- conflicted
+++ resolved
@@ -492,8 +492,6 @@
 // =====================================================================
 extern const uint8_t twolf_control_srec_start[] asm("_binary_twolf_control_srec_start");
 extern const uint8_t twolf_control_srec_end[]   asm("_binary_twolf_control_srec_end");
-<<<<<<< HEAD
-=======
 
 #define TWOLF_I2C_PORT      I2C_NUM_0
 #define TWOLF_I2C_SDA       GPIO_NUM_18
@@ -833,346 +831,6 @@
         ESP_LOGW(TAG, "Twolf control image verification found mismatches; see logs above.");
     }
 }
->>>>>>> ea7b898d
-
-#define TWOLF_I2C_PORT      I2C_NUM_0
-#define TWOLF_I2C_SDA       GPIO_NUM_18
-#define TWOLF_I2C_SCL       GPIO_NUM_23
-#define TWOLF_I2C_HZ        400000
-#define TWOLF_WRITE_TIMEOUT pdMS_TO_TICKS(20)
-#define TWOLF_MAX_BURST     16
-
-static bool     s_twolf_i2c_ready = false;
-static uint8_t  s_twolf_i2c_addr  = 0;   // 7-bit address
-
-static inline int hex_nibble(char c)
-{
-    if (c >= '0' && c <= '9') return c - '0';
-    if (c >= 'a' && c <= 'f') return 10 + (c - 'a');
-    if (c >= 'A' && c <= 'F') return 10 + (c - 'A');
-    return -1;
-}
-
-static bool parse_hex_byte(const char *s, uint8_t *out)
-{
-    int hi = hex_nibble(s[0]);
-    int lo = hex_nibble(s[1]);
-    if (hi < 0 || lo < 0) return false;
-    *out = (uint8_t)((hi << 4) | lo);
-    return true;
-}
-
-static bool parse_hex_word(const char *s, uint16_t *out)
-{
-    uint8_t hi, lo;
-    if (!parse_hex_byte(s, &hi) || !parse_hex_byte(s + 2, &lo)) return false;
-    *out = (uint16_t)((hi << 8) | lo);
-    return true;
-}
-
-static esp_err_t twolf_i2c_init_once(void)
-{
-    if (s_twolf_i2c_ready) {
-        return ESP_OK;
-    }
-
-    i2c_config_t cfg = {
-        .mode = I2C_MODE_MASTER,
-        .sda_io_num = TWOLF_I2C_SDA,
-        .scl_io_num = TWOLF_I2C_SCL,
-        .sda_pullup_en = GPIO_PULLUP_ENABLE,
-        .scl_pullup_en = GPIO_PULLUP_ENABLE,
-        .master.clk_speed = TWOLF_I2C_HZ,
-    };
-
-    esp_err_t err = i2c_param_config(TWOLF_I2C_PORT, &cfg);
-    if (err != ESP_OK) {
-        return err;
-    }
-
-    err = i2c_driver_install(TWOLF_I2C_PORT, I2C_MODE_MASTER, 0, 0, 0);
-    if (err == ESP_ERR_INVALID_STATE) {
-        err = ESP_OK;
-    }
-    if (err == ESP_OK) {
-        s_twolf_i2c_ready = true;
-    }
-    return err;
-}
-
-static esp_err_t twolf_send_words(const uint16_t *words, size_t count)
-{
-    if (!s_twolf_i2c_addr || !count) {
-        return ESP_ERR_INVALID_STATE;
-    }
-
-    uint8_t buf[2 * (TWOLF_MAX_BURST + 1)];
-    if (count > (TWOLF_MAX_BURST + 1)) {
-        return ESP_ERR_INVALID_ARG;
-    }
-
-    for (size_t i = 0; i < count; ++i) {
-        buf[2 * i + 0] = (uint8_t)(words[i] >> 8);
-        buf[2 * i + 1] = (uint8_t)(words[i] & 0xFF);
-    }
-    return i2c_master_write_to_device(TWOLF_I2C_PORT, s_twolf_i2c_addr,
-                                      buf, count * 2, TWOLF_WRITE_TIMEOUT);
-}
-
-static esp_err_t twolf_send_command(uint16_t cmd)
-{
-    return twolf_send_words(&cmd, 1);
-}
-
-static esp_err_t twolf_hbi_write(uint16_t addr, const uint16_t *vals, size_t words)
-{
-    if (!words) {
-        return ESP_OK;
-    }
-
-    uint8_t page = (uint8_t)(addr >> 8);
-    uint8_t offset = (uint8_t)((addr & 0xFFu) / 2u);
-    esp_err_t err;
-
-    if (page == 0) {
-        uint16_t cmd = (uint16_t)(0x8000u | ((uint16_t)offset << 8) | (uint16_t)(words - 1));
-        uint16_t temp[TWOLF_MAX_BURST + 1];
-        if (words > TWOLF_MAX_BURST) {
-            return ESP_ERR_INVALID_ARG;
-        }
-        temp[0] = cmd | 0x0080u;  // direct write
-        memcpy(&temp[1], vals, words * sizeof(uint16_t));
-        return twolf_send_words(temp, words + 1);
-    }
-
-    uint16_t command_buf[2];
-    if (page != 0xFF) {
-        page = (uint8_t)(page - 1);
-    }
-    command_buf[0] = (uint16_t)(0xFE00u | page);  // select page
-    uint16_t write_cmd = (uint16_t)(((uint16_t)offset << 8) | (uint16_t)(words - 1));
-    command_buf[1] = (uint16_t)(write_cmd | 0x0080u);
-
-    if (words > TWOLF_MAX_BURST) {
-        return ESP_ERR_INVALID_ARG;
-    }
-
-    err = twolf_send_words(command_buf, 1);
-    if (err != ESP_OK) {
-        return err;
-    }
-
-    uint16_t payload[TWOLF_MAX_BURST + 1];
-    payload[0] = command_buf[1];
-    memcpy(&payload[1], vals, words * sizeof(uint16_t));
-    return twolf_send_words(payload, words + 1);
-}
-
-static esp_err_t twolf_hbi_read(uint16_t addr, uint16_t *vals, size_t words)
-{
-    if (!words) {
-        return ESP_OK;
-    }
-
-    uint8_t page = (uint8_t)(addr >> 8);
-    uint8_t offset = (uint8_t)((addr & 0xFFu) / 2u);
-    uint16_t cmd;
-    esp_err_t err;
-
-    if (page == 0) {
-        cmd = (uint16_t)(0x8000u | ((uint16_t)offset << 8) | (uint16_t)(words - 1));
-    } else {
-        if (page != 0xFF) {
-            page = (uint8_t)(page - 1);
-        }
-        err = twolf_send_command((uint16_t)(0xFE00u | page));
-        if (err != ESP_OK) {
-            return err;
-        }
-        cmd = (uint16_t)(((uint16_t)offset << 8) | (uint16_t)(words - 1));
-    }
-
-    uint8_t cmd_bytes[2] = { (uint8_t)(cmd >> 8), (uint8_t)(cmd & 0xFF) };
-    size_t read_len = words * 2;
-    uint8_t data[2 * TWOLF_MAX_BURST];
-    if (words > TWOLF_MAX_BURST) {
-        return ESP_ERR_INVALID_ARG;
-    }
-
-    err = i2c_master_write_read_device(TWOLF_I2C_PORT, s_twolf_i2c_addr,
-                                       cmd_bytes, sizeof(cmd_bytes),
-                                       data, read_len, TWOLF_WRITE_TIMEOUT);
-    if (err != ESP_OK) {
-        return err;
-    }
-
-    for (size_t i = 0; i < words; ++i) {
-        vals[i] = (uint16_t)((data[2 * i] << 8) | data[2 * i + 1]);
-    }
-    return ESP_OK;
-}
-
-static esp_err_t twolf_detect_address(void)
-{
-    if (s_twolf_i2c_addr) {
-        return ESP_OK;
-    }
-    static const uint8_t candidates[] = { 0x45, 0x52 };
-    for (size_t i = 0; i < sizeof(candidates); ++i) {
-        s_twolf_i2c_addr = candidates[i];
-        esp_err_t err = twolf_send_command(0xFFFFu);  // HBI_NO_OP
-        if (err == ESP_OK) {
-            return ESP_OK;
-        }
-    }
-    s_twolf_i2c_addr = 0;
-    return ESP_ERR_NOT_FOUND;
-}
-
-static inline void twolf_try_load_control_image(void)
-{
-    if (twolf_i2c_init_once() != ESP_OK) {
-        ESP_LOGW(TAG, "Twolf I2C init failed; skipping control image");
-        return;
-    }
-
-    vTaskDelay(pdMS_TO_TICKS(10));
-
-    if (twolf_detect_address() != ESP_OK) {
-        ESP_LOGW(TAG, "Twolf I2C address not found; control image not loaded");
-        return;
-    }
-
-    size_t len = (size_t)(twolf_control_srec_end - twolf_control_srec_start);
-    char *text = malloc(len + 1);
-    if (!text) {
-        ESP_LOGW(TAG, "Out of memory parsing Twolf control image");
-        return;
-    }
-    memcpy(text, twolf_control_srec_start, len);
-    text[len] = '\0';
-
-    uint16_t batch_addr = 0;
-    uint16_t batch_vals[TWOLF_MAX_BURST];
-    size_t   batch_count = 0;
-    uint16_t prev_addr = 0;
-    bool     have_batch = false;
-    size_t   records = 0;
-    size_t   failures = 0;
-
-    char *saveptr = NULL;
-    for (char *line = strtok_r(text, "\r\n", &saveptr);
-         line != NULL;
-         line = strtok_r(NULL, "\r\n", &saveptr)) {
-        while (*line == ' ' || *line == '\t') { ++line; }
-        if (*line == '\0' || *line == ';') {
-            continue;
-        }
-        if (!(line[0] == 'S' && line[1] == '1')) {
-            continue;
-        }
-
-        uint8_t count;
-        uint16_t addr;
-        uint16_t value;
-        uint8_t checksum;
-
-        if (!parse_hex_byte(line + 2, &count) ||
-            !parse_hex_word(line + 4, &addr) ||
-            !parse_hex_word(line + 8, &value) ||
-            !parse_hex_byte(line + 12, &checksum)) {
-            ESP_LOGW(TAG, "Malformed S1 record: %s", line);
-            continue;
-        }
-
-        uint32_t sum = count + ((addr >> 8) & 0xFF) + (addr & 0xFF) + ((value >> 8) & 0xFF) + (value & 0xFF);
-        uint8_t expected = (uint8_t)(~sum);
-        if (checksum != expected) {
-            ESP_LOGW(TAG, "Checksum mismatch for 0x%04x", addr);
-            continue;
-        }
-
-        if (!have_batch) {
-            batch_addr = addr;
-            batch_vals[0] = value;
-            batch_count = 1;
-            prev_addr = addr;
-            have_batch = true;
-        } else if ((uint16_t)(prev_addr + 2) == addr && batch_count < TWOLF_MAX_BURST) {
-            batch_vals[batch_count++] = value;
-            prev_addr = addr;
-        } else {
-            esp_err_t err = twolf_hbi_write(batch_addr, batch_vals, batch_count);
-            if (err != ESP_OK) {
-                ++failures;
-                ESP_LOGW(TAG, "Twolf write 0x%04x (%u words) failed: %d", batch_addr, (unsigned)batch_count, err);
-            }
-            records += batch_count;
-            batch_addr = addr;
-            batch_vals[0] = value;
-            batch_count = 1;
-            prev_addr = addr;
-        }
-    }
-
-    if (have_batch) {
-        esp_err_t err = twolf_hbi_write(batch_addr, batch_vals, batch_count);
-        if (err != ESP_OK) {
-            ++failures;
-            ESP_LOGW(TAG, "Twolf write 0x%04x (%u words) failed: %d", batch_addr, (unsigned)batch_count, err);
-        }
-        records += batch_count;
-    }
-
-    free(text);
-
-    if (records) {
-        ESP_LOGI(TAG, "Twolf control image applied (%u registers, %u failures)", (unsigned)records, (unsigned)failures);
-    }
-
-    typedef struct {
-        uint16_t    addr;
-        uint16_t    expected;
-        const char *desc;
-    } twolf_verify_reg_t;
-
-    static const twolf_verify_reg_t verify_regs[] = {
-        { 0x0282, 0x0002, "DMIC slot 0 source (MIC2)" },
-        { 0x0284, 0x0004, "DMIC slot 1 source (MIC4)" },
-        { 0x0286, 0x0006, "DMIC slot 2 source (MIC6)" },
-        { 0x0328, 0x3040, "Beamformer routed to downstream tap" },
-        { 0x032A, 0x010C, "Downstream tap feeding limiter" },
-        { 0x0338, 0x4801, "Headphone DAC crosspoint enabled" },
-        { 0x03A4, 0x0002, "PLL M1 (48 kHz base)" },
-        { 0x03A6, 0x0064, "PLL M2 (48 kHz base)" },
-        { 0x03A8, 0x01F4, "PLL fractional divider (48 kHz)" },
-        { 0x03B8, 0x00C2, "I2S SDOUT trim" },
-    };
-
-    bool config_ok = true;
-    for (size_t i = 0; i < sizeof(verify_regs) / sizeof(verify_regs[0]); ++i) {
-        uint16_t value = 0;
-        const twolf_verify_reg_t *reg = &verify_regs[i];
-        if (twolf_hbi_read(reg->addr, &value, 1) != ESP_OK) {
-            ESP_LOGW(TAG, "Twolf readback failed for 0x%04x (%s)", reg->addr, reg->desc);
-            config_ok = false;
-            continue;
-        }
-        if (value != reg->expected) {
-            ESP_LOGW(TAG, "Twolf %s mismatch: 0x%04x (expected 0x%04x)",
-                     reg->desc, value, reg->expected);
-            config_ok = false;
-        } else {
-            ESP_LOGI(TAG, "Twolf %s = 0x%04x", reg->desc, value);
-        }
-    }
-
-    if (config_ok) {
-        ESP_LOGI(TAG, "Twolf control image verified: DMIC beamformer, downstream path, and PLL configured for 48 kHz playback.");
-    } else {
-        ESP_LOGW(TAG, "Twolf control image verification found mismatches; see logs above.");
-    }
-}
 // =====================================================================
 //                        app_main
 // =====================================================================
@@ -1201,13 +859,8 @@
     g_hal = audio_hal_init(&hal_cfg, &AUDIO_CODEC_ZL38063_DEFAULT_HANDLE);
     if (g_hal) {
         audio_hal_ctrl_codec(g_hal, AUDIO_HAL_CODEC_MODE_BOTH, AUDIO_HAL_CTRL_START);
-<<<<<<< HEAD
         ESP_LOGI(TAG, "Twolf HAL started (codec running, waiting for control image)");
-=======
-        audio_hal_set_mute(g_hal, false);
-        audio_hal_set_volume(g_hal, 90);   // loud, clean starting point
-        ESP_LOGI(TAG, "Twolf HAL started, volume=90");
->>>>>>> ea7b898d
+
     } else {
         ESP_LOGW(TAG, "Twolf HAL init failed (volume control unavailable)");
     }
